--- conflicted
+++ resolved
@@ -6,11 +6,7 @@
 
 
 class AVLTree[HF <: CryptographicHash](rootOpt: Option[Leaf] = None)
-<<<<<<< HEAD
-                                      (implicit hf: HF = Blake2b256) {
-=======
                                       (implicit hf: HF = Blake2b256) extends TwoPartyDictionary[AVLKey, AVLValue] {
->>>>>>> 6390777c
 
   var topNode: ProverNodes = rootOpt.getOrElse(Leaf(NegativeInfinity._1, NegativeInfinity._2, PositiveInfinity._1))
 
@@ -83,12 +79,6 @@
 
             // balance = -1 if left higher, +1 if left lower
             if (changeHappened) {
-<<<<<<< HEAD
-              if (childHeightIncreased && r.balance < 0) { // need to rotate
-                newLeftM match { // at this point we know newleftM must be an internal node an not a leaf -- b/c height increased;  TODO: make this more scala-like
-                  case newLeft: ProverNode =>                
-                    if (newLeft.balance < 0) { // single rotate
-=======
               if (childHeightIncreased && r.balance < 0) {
                 // need to rotate
                 newLeftM match {
@@ -96,58 +86,35 @@
                   case newLeft: ProverNode =>
                     if (newLeft.balance < 0) {
                       // single rotate
->>>>>>> 6390777c
                       r.left = newLeft.right
                       r.balance = 0
                       newLeft.right = r
                       newLeft.balance = 0
                       (newLeft, true, false)
-<<<<<<< HEAD
                     }
 
-                    else { // double rotate
+                    else { 
+                      // double rotate
                       val newRootM = newLeft.right
                       assert (newRootM.isInstanceOf[ProverNode])
                       val newRoot = newRootM.asInstanceOf[ProverNode]
 
                       assert(newLeft.balance>0)
                       assert(newRoot.balance!=0)
-=======
-                    } else {
-                      // double rotate
-                      val newRootM = newLeft.right
-                      assert(newRootM.isInstanceOf[ProverNode])
-                      val newRoot = newRootM.asInstanceOf[ProverNode]
 
->>>>>>> 6390777c
                       r.left = newRoot.right
                       newRoot.right = r
                       newLeft.right = newRoot.left
                       newRoot.left = newLeft
-<<<<<<< HEAD
-                      newLeft.balance = (-1-newRoot.balance)/2
-                      r.balance = (1-newRoot.balance)/2
-                      newRoot.balance = 0 
-=======
                       newLeft.balance = (-1 - newRoot.balance) / 2
                       r.balance = (1 - newRoot.balance) / 2
                       newRoot.balance = 0
->>>>>>> 6390777c
                       (newRoot, true, false)
                     }
                   case newLeft =>
                     assert(false) // TODO : make this more scala-like
                     (r, true, false) // TODO: this return value is not needed
                 }
-<<<<<<< HEAD
-              } else { // no need to rotate
-                r.left = newLeftM
-                val myHeightIncreased : Boolean = (childHeightIncreased && r.balance == 0)
-                if (childHeightIncreased) r.balance -= 1
-                (r, true, myHeightIncreased)
-              }
-              
-=======
               } else {
                 // no need to rotate
                 r.left = newLeftM
@@ -156,7 +123,6 @@
                 (r, true, myHeightIncreased)
               }
 
->>>>>>> 6390777c
             } else {
               // no change happened
               (r, false, false)
@@ -169,13 +135,6 @@
             var (newRightM: ProverNodes, changeHappened: Boolean, childHeightIncreased: Boolean) = modifyHelper(r.right, found)
 
             if (changeHappened) {
-<<<<<<< HEAD
-              if (childHeightIncreased && r.balance > 0) { // need to rotate
-                newRightM match { // at this point we know newRightM must be an internal node and not a leaf -- because height increased;  TODO: make this more scala-like
-                  case newRight: ProverNode =>                
-
-                    if (newRight.balance > 0) { // single rotate
-=======
               if (childHeightIncreased && r.balance > 0) {
                 // need to rotate
                 newRightM match {
@@ -184,16 +143,15 @@
 
                     if (newRight.balance > 0) {
                       // single rotate
->>>>>>> 6390777c
                       r.right = newRight.left
                       r.balance = 0
                       newRight.left = r
                       newRight.balance = 0
                       (newRight, true, false)
-<<<<<<< HEAD
                     }
 
-                    else { // double rotate
+                    else { 
+                      // double rotate
                       val newRootM = newRight.left
                       assert (newRootM.isInstanceOf[ProverNode])
                       val newRoot = newRootM.asInstanceOf[ProverNode]
@@ -201,43 +159,23 @@
                       assert(newRight.balance<0)
                       assert(newRoot.balance!=0)
                       
-=======
-                    } else {
-                      // double rotate
-                      val newRootM = newRight.left
-                      assert(newRootM.isInstanceOf[ProverNode])
-                      val newRoot = newRootM.asInstanceOf[ProverNode]
-
->>>>>>> 6390777c
                       r.right = newRoot.left
                       newRoot.left = r
                       newRight.left = newRoot.right
                       newRoot.right = newRight
-<<<<<<< HEAD
-                      newRight.balance = (1-newRoot.balance)/2
-                      r.balance = (-1-newRoot.balance)/2
+                      newRight.balance = (1 - newRoot.balance) / 2
+                      r.balance = (-1 - newRoot.balance) / 2
                       newRoot.balance = 0 
-=======
-                      newRight.balance = (newRoot.balance + 1) / 2
-                      r.balance = (newRoot.balance - 1) / 2
-                      newRoot.balance = 0
->>>>>>> 6390777c
                       (newRoot, true, false)
                     }
                   case newRight =>
                     assert(false) // TODO : make this more scala-like
                     (r, true, false) // TODO: this return value is not needed
                 }
-<<<<<<< HEAD
-              } else { // no need to rotate
-                r.right = newRightM
-                val myHeightIncreased : Boolean = (childHeightIncreased && r.balance == 0)
-=======
               } else {
                 // no need to rotate
                 r.right = newRightM
                 val myHeightIncreased: Boolean = (childHeightIncreased && r.balance == 0)
->>>>>>> 6390777c
                 if (childHeightIncreased) r.balance += 1
                 (r, true, myHeightIncreased)
               }
@@ -246,20 +184,11 @@
               (r, false, false)
             }
           }
-<<<<<<< HEAD
-        
-      }
-    }
-
-    val (newTopNode: ProverNodes, changeHappened: Boolean, childHeightIncreased : Boolean) = modifyHelper(topNode, foundAbove = false)
-=======
-
       }
     }
 
     val (newTopNode: ProverNodes, changeHappened: Boolean, childHeightIncreased: Boolean) = modifyHelper(topNode, foundAbove = false)
->>>>>>> 6390777c
-    if (changeHappened) topNode = newTopNode // MAKE SAME CHANGE IN OTHER TREES OR REMOVE IT HERE
+    if (changeHappened) topNode = newTopNode // TODO MAKE SAME CHANGE IN OTHER TREES OR REMOVE IT HERE
     AVLModifyProof(key, proofStream)
   }
 

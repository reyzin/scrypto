--- conflicted
+++ resolved
@@ -49,11 +49,7 @@
   def computeLabel : Label = l // TODO it doesn't make sense  to have labelOpt and Label stored here
 }
 
-<<<<<<< HEAD
-case class ProverNode(key: WTKey, private var _left: ProverNodes, private var _right: ProverNodes, private var _balance : Level = 0)
-=======
 case class ProverNode(key: AVLKey, private var _left: ProverNodes, private var _right: ProverNodes, private var _balance : Level = 0)
->>>>>>> 6390777c
                      (implicit val hf: CryptographicHash)
   extends ProverNodes with InternalNode {
 

package scorex.crypto.authds.benchmarks

import com.google.common.primitives.Ints
import org.mapdb.{DBMaker, Serializer}
import scorex.crypto.authds.TwoPartyDictionary.Label
import scorex.crypto.authds._
import scorex.crypto.authds.avltree.batch.{BatchAVLProver, BatchAVLVerifier, Insert}
import scorex.crypto.authds.avltree.{AVLModifyProof, AVLTree}
import scorex.crypto.authds.treap._
import scorex.crypto.hash.Blake2b256Unsafe

import scala.collection.mutable
import scala.util.{Random, Try}


trait BenchmarkCommons {
  val hf = new Blake2b256Unsafe()

  val initElements = 5000000

  val blocks = 90000

  val additionsInBlock: Int = 500
  val modificationsInBlock: Int = 1500

  val perBlock = additionsInBlock + modificationsInBlock
}

trait TwoPartyCommons extends BenchmarkCommons with UpdateF[TreapValue] {
  lazy val db = DBMaker
    .fileDB("/tmp/proofs")
    .closeOnJvmShutdown()
    .make()

  lazy val proofsMap = db.treeMap("proofs")
    .keySerializer(Serializer.INTEGER)
    .valueSerializer(Serializer.BYTE_ARRAY)
    .createOrOpen()

  def set(value: TreapValue): UpdateFunction = { oldOpt: Option[TreapValue] => Try(Some(oldOpt.getOrElse(value))) }

  lazy val balance = Array.fill(8)(0: Byte)
  lazy val bfn = set(balance)

  protected lazy val rootVar = db.atomicVar("root", Serializer.BYTE_ARRAY).createOrOpen()
}

trait Initializing extends BenchmarkCommons {
  val keyCacheSize = 10000

  protected def initStep(i: Int): hf.Digest

  protected def afterInit(): Unit

  protected var keyCache: mutable.Buffer[hf.Digest] = mutable.Buffer()

  def init(): Unit = {
    (0 until initElements - keyCacheSize).foreach(initStep)
    keyCache.appendAll(((initElements - keyCacheSize) until initElements).map(initStep))
    afterInit()
  }
}

class Prover extends TwoPartyCommons with Initializing {
  lazy val avl = new AVLTree(32)

  override protected def initStep(i: Int) = {
    if (i % 10000 == 0) println("init: i = " + i)
    val k = hf("1-1" + i)
    avl.modify(k, bfn).get
    k
  }

  override protected def afterInit(): Unit = {
    val rootVar = db.atomicVar("root", Serializer.BYTE_ARRAY).createOrOpen()
    rootVar.set(treeRoot)
    db.commit()
  }

  def treeRoot: Label = avl.rootHash()

  def obtainProofs(blockNum: Int): Seq[AVLModifyProof] = {
    (0 until additionsInBlock).map { i =>
      val k = hf("0" + i + ":" + blockNum)
      if (i == 1) {
        keyCache.remove(Random.nextInt(keyCache.length))
        keyCache.append(k)
      }
      avl.modify(k, bfn).get
    } ++ (0 until modificationsInBlock).map { i =>
      val k = keyCache(Random.nextInt(keyCache.length))
      avl.modify(k, bfn).get
    }
  }

  //proofs generation
  def dumpProofs(blockNum: Int, proofs: Seq[AVLModifyProof]): Unit = {
    var idx = initElements + perBlock * blockNum
    proofs.foreach { proof =>
      proofsMap.put(idx, proof.bytes)
      idx = idx + 1
    }
    db.commit()
  }

  def close() = db.close()
}


trait Batching extends TwoPartyCommons {
  lazy val rootsMap = db.treeMap("roots")
    .keySerializer(Serializer.INTEGER)
    .valueSerializer(Serializer.BYTE_ARRAY)
    .createOrOpen()
}


class BatchProver extends TwoPartyCommons with Batching with Initializing {
  val newProver = new BatchAVLProver()

  override protected def initStep(i: Int) = {
    if (i % 10000 == 0) {
      println("init: i = " + i)
      newProver.generateProof
    }
    val k = hf("1-1" + i)
    newProver.performOneModification2(Insert(k, Array.fill(8)(0: Byte)))
    k
  }

  override protected def afterInit(): Unit = {
    val rootVar = db.atomicVar("root", Serializer.BYTE_ARRAY).createOrOpen()
    newProver.generateProof
    val root = newProver.rootHash
    rootVar.set(root)
    db.commit()
  }

  def obtainBatchProof(blockNum: Int): (Seq[Byte], Array[Byte], IndexedSeq[Array[Byte]]) = {
    val keys = (0 until additionsInBlock).map { i =>
      val k = hf("0" + i + ":" + blockNum)
      if (i == 1) {
        keyCache.remove(Ints.fromByteArray(Array(0:Byte) ++ k.take(3)) % keyCache.length)
        keyCache.append(k)
      }
      newProver.performOneModification(k, bfn)
      k
    } ++ (0 until modificationsInBlock).map { i =>
      val k = keyCache(Ints.fromByteArray(Array(0:Byte) ++ hf(s"p$blockNum-n$i").take(3)) % keyCache.length)
      newProver.performOneModification(k, bfn)
      k
    }

    val res = newProver.generateProof
    val root = newProver.rootHash
    (res, root, keys)
  }

  def dumpProofs(blockNum: Int, proof: Seq[Byte], root: Array[Byte], modificationKeys: IndexedSeq[Array[Byte]]): Unit = {
    proofsMap.put(blockNum, proof.toArray)

    rootsMap.put(blockNum, root)
    db.commit()
  }

  def close() = db.close()
}

class Verifier extends TwoPartyCommons {
  lazy val initRoot = rootVar.get()

  def loadProofs(blockNum: Int): Seq[AVLModifyProof] = {
    (initElements + perBlock * blockNum) until (initElements + perBlock * (blockNum + 1)) map { idx =>
      AVLModifyProof.parseBytes(proofsMap.get(idx)).get
    }
  }

  def checkProofs(rootValueBefore: Label, proofs: Seq[AVLModifyProof]): Label = {
    proofs.foldLeft(rootValueBefore) { case (root, proof) =>
      proof.verify(root, bfn).get
    }
  }
}

class BatchVerifier extends TwoPartyCommons with Batching with Initializing {

  lazy val initRoot = rootVar.get()

  def loadBlock(blockNum: Int): (Array[Byte], Array[Byte], Array[Byte]) = {
    val proof = proofsMap.get(blockNum)

    val rootBefore = if (blockNum == 1) initRoot else rootsMap.get(blockNum - 1)
    val rootAfter = rootsMap.get(blockNum)

<<<<<<< HEAD
    val modificationKeys = (0 until additionsInBlock + modificationsInBlock).map { idx =>
      idx -> modsMap.get(s"$blockNum--$idx")
    }.toMap
    println("v. : root before: " + Base58.encode(rootBefore))
    (proof, rootBefore, rootAfter, modificationKeys)
=======
    (proof, rootBefore, rootAfter)
>>>>>>> 66bb5b98
  }

  def checkProofs(blockNum: Int, proof: Array[Byte], rootBefore: Label, rootAfter: Label): Unit = {
    val verifier = new BatchAVLVerifier(rootBefore, proof)
    (0 until additionsInBlock).foreach { idx =>
      val k = hf("0" + idx + ":" + blockNum)
      if (idx == 1) {
        keyCache.remove(Ints.fromByteArray(Array(0:Byte) ++ k.take(3)) % keyCache.length)
        keyCache.append(k)
      }
      verifier.verifyOneModification(k, bfn).get
    }

    (0 until modificationsInBlock).foreach { i =>
      val k = keyCache(Ints.fromByteArray(Array(0:Byte) ++ hf(s"p$blockNum-n$i").take(3)) % keyCache.length)
      val root = verifier.verifyOneModification(k, bfn).get
      if (i == additionsInBlock + modificationsInBlock - 1) assert(root sameElements rootAfter)
    }
  }

  override protected def initStep(i: Int): hf.Digest = hf("1-1" + i)

  override protected def afterInit(): Unit = {}
}

class FullWorker extends BenchmarkCommons with Initializing {
  val store = DBMaker.fileDB("/tmp/fulldb").make()

  val map = store.treeMap("proofs")
    .keySerializer(Serializer.BYTE_ARRAY)
    .valueSerializer(Serializer.INTEGER)
    .createOrOpen()

  override protected def initStep(i: Int) = {
    if (i % 10000 == 0) println("init: i = " + i)
    val k = hf.hash(i + "-0")
    map.put(k, 0)
    k
  }

  override protected def afterInit(): Unit = {
    store.commit()
  }

  def processBlock(blockNum: Int): Unit = {
    (0 until additionsInBlock).foreach { k =>
      val keyToAdd = hf.hash(s"$k -- $blockNum")
      map.put(keyToAdd, 0)
      if (k == 1) {
        keyCache.remove(Random.nextInt(keyCache.length))
        keyCache.append(keyToAdd)
      }
    }

    (0 until modificationsInBlock).foreach { _ =>
      val k = keyCache(Random.nextInt(keyCache.length))
      map.put(k, map.get(k) + 100)
    }

    store.commit()
  }
}

trait BenchmarkLaunchers extends BenchmarkCommons {
  def runFullWorker(): Unit = {
    val fw = new FullWorker
    fw.init()
    (1 to blocks).foreach { blockNum =>
      val sf0 = System.currentTimeMillis()
      fw.processBlock(blockNum)
      val sf = System.currentTimeMillis()
      val dsf = sf - sf0
      println(s"block #$blockNum, full validation: $dsf")
    }
  }

  def runProver(): Unit = {
    val p = new Prover
    p.init()

    (1 to blocks).foreach { blockNum =>
      val sf0 = System.currentTimeMillis()
      val proofs = p.obtainProofs(blockNum)
      val sf = System.currentTimeMillis()
      val dsf = sf - sf0
      p.dumpProofs(blockNum, proofs)
      println(s"block #$blockNum, prover: $dsf")

      if (blockNum % 5000 == 4999) {
        System.gc()
        Thread.sleep(60000)
      }
    }
    p.close()
  }

  def runBatchProver(): Unit = {
    val p = new BatchProver
    p.init()

    (1 to blocks).foreach { blockNum =>
      val sf0 = System.currentTimeMillis()
      val (proofs, root, modKeys) = p.obtainBatchProof(blockNum)
      val sf = System.currentTimeMillis()
      val dsf = sf - sf0
      p.dumpProofs(blockNum, proofs, root, modKeys)
      println(s"block #$blockNum, prover: $dsf")

      if (blockNum % 5000 == 4999) {
        System.gc()
        Thread.sleep(60000)
      }
    }
    p.close()
  }

  def runBatchVerifier(): Unit = {
    val v = new BatchVerifier
    v.init()

    (1 to blocks).foreach { blockNum =>
      val (proof, rootBefore, rootAfter) = v.loadBlock(blockNum)
      val sf0 = System.currentTimeMillis()
      v.checkProofs(blockNum, proof, rootBefore, rootAfter)
      val sf = System.currentTimeMillis()
      val dsf = sf - sf0
      println(s"block #$blockNum, verifier: $dsf")

      if (blockNum % 5000 == 4999) {
        System.gc()
        Thread.sleep(60000)
      }
    }
  }

  def runVerifier(): Unit = {
    val v = new Verifier
    var root = v.initRoot

    (1 to blocks).foreach { blockNum =>
      val proofs = v.loadProofs(blockNum)
      val sf0 = System.currentTimeMillis()
      root = v.checkProofs(root, proofs)
      val sf = System.currentTimeMillis()
      val dsf = sf - sf0
      println(s"block #$blockNum, verifier: $dsf")

      if (blockNum % 5000 == 4999) {
        System.gc()
        Thread.sleep(60000)
      }
    }
  }
}


object BlockchainBench extends BenchmarkLaunchers with App {
  runBatchProver()
   //runBatchVerifier()
}<|MERGE_RESOLUTION|>--- conflicted
+++ resolved
@@ -192,15 +192,7 @@
     val rootBefore = if (blockNum == 1) initRoot else rootsMap.get(blockNum - 1)
     val rootAfter = rootsMap.get(blockNum)
 
-<<<<<<< HEAD
-    val modificationKeys = (0 until additionsInBlock + modificationsInBlock).map { idx =>
-      idx -> modsMap.get(s"$blockNum--$idx")
-    }.toMap
-    println("v. : root before: " + Base58.encode(rootBefore))
-    (proof, rootBefore, rootAfter, modificationKeys)
-=======
     (proof, rootBefore, rootAfter)
->>>>>>> 66bb5b98
   }
 
   def checkProofs(blockNum: Int, proof: Array[Byte], rootBefore: Label, rootAfter: Label): Unit = {

package scorex.crypto.authds.avltree

import scorex.crypto.authds.TwoPartyProof
import scorex.crypto.hash.CryptographicHash
import scorex.utils.ByteArray

import scala.collection.mutable
import scala.util.Try

sealed trait AVLProof {

  def dequeueValue(proof: mutable.Queue[AVLProofElement]): AVLValue = {
    proof.dequeue().asInstanceOf[AVLProofValue].e
  }

  def dequeueKey(proof: mutable.Queue[AVLProofElement]): AVLKey = {
    proof.dequeue().asInstanceOf[AVLProofKey].e
  }

  def dequeueNextLeafKey(proof: mutable.Queue[AVLProofElement]): AVLKey = {
    proof.dequeue().asInstanceOf[AVLProofNextLeafKey].e
  }

  def dequeueRightLabel(proof: mutable.Queue[AVLProofElement]): Label = {
    proof.dequeue().asInstanceOf[AVLProofRightLabel].e
  }

  def dequeueLeftLabel(proof: mutable.Queue[AVLProofElement]): Label = {
    proof.dequeue().asInstanceOf[AVLProofLeftLabel].e
  }

  def dequeueDirection(proof: mutable.Queue[AVLProofElement]): Direction = {
    proof.dequeue().asInstanceOf[AVLProofDirection].direction
  }

  def dequeueBalance(proof: mutable.Queue[AVLProofElement]): Level = {
    proof.dequeue().bytes(0) match {
<<<<<<< HEAD
      case 0 => -1 
      case 1 => 0 
=======
      case 0 => -1
      case 1 => 0
>>>>>>> 6390777c
      case 2 => 1
    }
  }
}


<<<<<<< HEAD
case class AVLModifyProof(key: WTKey, proofSeq: Seq[AVLProofElement])
                         (implicit hf: CryptographicHash) extends AVLProof {
=======
case class AVLModifyProof(key: AVLKey, proofSeq: Seq[AVLProofElement])
                         (implicit hf: CryptographicHash) extends TwoPartyProof[AVLKey, AVLValue] with AVLProof {
>>>>>>> 6390777c

  def verify(digest: Label, updateFunction: UpdateFunction, toInsertIfNotFound: Boolean = true): Option[Label] = Try {
    val proof: mutable.Queue[AVLProofElement] = mutable.Queue(proofSeq: _*)
 
    // returns the new flat root
    // and an indicator whether tree has been modified at r or below
    // Also returns the label of the old root
    def verifyHelper(): (VerifierNodes, Boolean, Boolean, Label) = {
      dequeueDirection(proof) match {
        case LeafFound =>
          val nextLeafKey: AVLKey = dequeueNextLeafKey(proof)
          val value: AVLValue = dequeueValue(proof)
          val oldLeaf = Leaf(key, value, nextLeafKey)
          val newLeaf = Leaf(key, updateFunction(Some(value)), nextLeafKey)
          (newLeaf, true, false, oldLeaf.label)
        case LeafNotFound =>
          val neigbourLeafKey = dequeueKey(proof)
          val nextLeafKey: AVLKey = dequeueNextLeafKey(proof)
          val value: AVLValue = dequeueValue(proof)
          require(ByteArray.compare(neigbourLeafKey, key) < 0)
          require(ByteArray.compare(key, nextLeafKey) < 0)

          val r = new Leaf(neigbourLeafKey, value, nextLeafKey)
          val oldLabel = r.label
          if (toInsertIfNotFound) {
            val newLeaf = new Leaf(key, updateFunction(None), r.nextLeafKey)
            r.nextLeafKey = key
            val newR = VerifierNode(LabelOnlyNode(r.label), LabelOnlyNode(newLeaf.label), 0)
            (newR, true, true, oldLabel)
          } else {
            (r, false, false, oldLabel)
          }
        case GoingLeft =>
          val rightLabel: Label = dequeueRightLabel(proof)
          val balance: Level = dequeueBalance(proof)
        
          var (newLeftM: VerifierNodes, changeHappened: Boolean, childHeightIncreased: Boolean, oldLeftLabel) = verifyHelper()

          val r = VerifierNode(LabelOnlyNode(oldLeftLabel), LabelOnlyNode(rightLabel), balance)
          val oldLabel = r.label

          // balance = -1 if left higher, +1 if left lower
          if (changeHappened) {
            if (childHeightIncreased && r.balance < 0) { // need to rotate
              newLeftM match { // at this point we know newleftM must be an internal node an not a leaf -- b/c height increased;  TODO: make this more scala-like
                case newLeft: VerifierNode =>
                  if (newLeft.balance < 0) { // single rotate
                    r.left = newLeft.right
                    r.balance = 0
                    newLeft.right = r
                    newLeft.balance = 0
                    (newLeft, true, false, oldLabel)
                  }

                  else { // double rotate
                    val newRootM = newLeft.right
                    assert (newRootM.isInstanceOf[VerifierNode])
                    val newRoot = newRootM.asInstanceOf[VerifierNode]
<<<<<<< HEAD

                    assert(newLeft.balance>0)
                    assert(newRoot.balance!=0)
=======
>>>>>>> 6390777c
                    r.left = newRoot.right
                    newRoot.right = r
                    newLeft.right = newRoot.left
                    newRoot.left = newLeft
                    newLeft.balance = (-1-newRoot.balance)/2
                    r.balance = (1-newRoot.balance)/2
                    newRoot.balance = 0 
                    (newRoot, true, false, oldLabel)
                  }
              
                case newLeft =>
                  assert(false) // TODO : make this more scala-like
                  (r, true, false, oldLabel) // TODO: this return value is not needed
              }

            } else { // no need to rotate
              r.left = newLeftM
              val myHeightIncreased : Boolean = (childHeightIncreased && r.balance == 0)
              if (childHeightIncreased) r.balance -= 1
              (r, true, myHeightIncreased, oldLabel)
            }
              
          } else {
            // no change happened
            (r, false, false, oldLabel)
          }
              
        case GoingRight =>
          val leftLabel: Label = dequeueLeftLabel(proof)
          val balance: Level = dequeueBalance(proof)


          var (newRightM: VerifierNodes, changeHappened: Boolean, childHeightIncreased: Boolean, oldRightLabel) = verifyHelper()

          val r = VerifierNode(LabelOnlyNode(leftLabel), LabelOnlyNode(oldRightLabel), balance)
          val oldLabel = r.label

          if (changeHappened) {
            if (childHeightIncreased && r.balance > 0) { // need to rotate
              newRightM match { // at this point we know newRightM must be an internal node an not a leaf -- b/c height increased;  TODO: make this more scala-like
                case newRight: VerifierNode =>
                  if (newRight.balance > 0) { // single rotate
                    r.right = newRight.left
                    r.balance = 0
                    newRight.left = r
                    newRight.balance = 0
                    (newRight, true, false, oldLabel)
                  }

                  else { // double rotate
                    val newRootM = newRight.left
                    assert (newRootM.isInstanceOf[VerifierNode])
                    val newRoot = newRootM.asInstanceOf[VerifierNode]
<<<<<<< HEAD
                    
                    assert(newRight.balance<0)
                    assert(newRoot.balance!=0)

=======
>>>>>>> 6390777c
                    r.right = newRoot.left
                    newRoot.left = r
                    newRight.left = newRoot.right
                    newRoot.right = newRight
<<<<<<< HEAD
                    newRight.balance = (1-newRoot.balance)/2
                    r.balance = (-1-newRoot.balance)/2
=======
                    newRight.balance = (newRoot.balance+1)/2
                    r.balance = (newRoot.balance-1)/2
>>>>>>> 6390777c
                    newRoot.balance = 0 
                    (newRoot, true, false, oldLabel)
                  }

                case newRight =>
                  assert(false) // TODO : make this more scala-like
                  (r, true, false, oldLabel) // TODO: this return value is not needed
              }
            } else { // no need to rotate
              r.right = newRightM
              val myHeightIncreased : Boolean = (childHeightIncreased && r.balance == 0)
              if (childHeightIncreased) r.balance += 1
              (r, true, myHeightIncreased, oldLabel)
            }
          } else {
            // no change happened
            (r, false, false, oldLabel)
          }
      }
    }

    var (newTopNode: VerifierNodes, changeHappened: Boolean, heighIncreased: Boolean, oldLabel: Label) = verifyHelper()
    if (oldLabel sameElements digest) {
      Some(newTopNode.label)
    } else {
      None
    }
  }.getOrElse(None)

}<|MERGE_RESOLUTION|>--- conflicted
+++ resolved
@@ -35,26 +35,18 @@
 
   def dequeueBalance(proof: mutable.Queue[AVLProofElement]): Level = {
     proof.dequeue().bytes(0) match {
-<<<<<<< HEAD
-      case 0 => -1 
-      case 1 => 0 
-=======
       case 0 => -1
       case 1 => 0
->>>>>>> 6390777c
       case 2 => 1
     }
   }
 }
 
-
-<<<<<<< HEAD
-case class AVLModifyProof(key: WTKey, proofSeq: Seq[AVLProofElement])
-                         (implicit hf: CryptographicHash) extends AVLProof {
-=======
+// TODO: think about whether all the asserts that have to do with AVL trees should be Require instead, 
+// because Verifier doesn't really know what's going on with the tree of a possible dishonest prover
+
 case class AVLModifyProof(key: AVLKey, proofSeq: Seq[AVLProofElement])
                          (implicit hf: CryptographicHash) extends TwoPartyProof[AVLKey, AVLValue] with AVLProof {
->>>>>>> 6390777c
 
   def verify(digest: Label, updateFunction: UpdateFunction, toInsertIfNotFound: Boolean = true): Option[Label] = Try {
     val proof: mutable.Queue[AVLProofElement] = mutable.Queue(proofSeq: _*)
@@ -113,18 +105,16 @@
                     val newRootM = newLeft.right
                     assert (newRootM.isInstanceOf[VerifierNode])
                     val newRoot = newRootM.asInstanceOf[VerifierNode]
-<<<<<<< HEAD
 
                     assert(newLeft.balance>0)
                     assert(newRoot.balance!=0)
-=======
->>>>>>> 6390777c
+
                     r.left = newRoot.right
                     newRoot.right = r
                     newLeft.right = newRoot.left
                     newRoot.left = newLeft
-                    newLeft.balance = (-1-newRoot.balance)/2
-                    r.balance = (1-newRoot.balance)/2
+                    newLeft.balance = (-1 - newRoot.balance) / 2
+                    r.balance = (1 - newRoot.balance) / 2
                     newRoot.balance = 0 
                     (newRoot, true, false, oldLabel)
                   }
@@ -172,24 +162,16 @@
                     val newRootM = newRight.left
                     assert (newRootM.isInstanceOf[VerifierNode])
                     val newRoot = newRootM.asInstanceOf[VerifierNode]
-<<<<<<< HEAD
-                    
+
                     assert(newRight.balance<0)
                     assert(newRoot.balance!=0)
 
-=======
->>>>>>> 6390777c
                     r.right = newRoot.left
                     newRoot.left = r
                     newRight.left = newRoot.right
                     newRoot.right = newRight
-<<<<<<< HEAD
-                    newRight.balance = (1-newRoot.balance)/2
-                    r.balance = (-1-newRoot.balance)/2
-=======
-                    newRight.balance = (newRoot.balance+1)/2
-                    r.balance = (newRoot.balance-1)/2
->>>>>>> 6390777c
+                    newRight.balance = (1 - newRoot.balance) / 2
+                    r.balance = (-1 - newRoot.balance) / 2
                     newRoot.balance = 0 
                     (newRoot, true, false, oldLabel)
                   }

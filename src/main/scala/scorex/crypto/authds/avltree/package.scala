--- conflicted
+++ resolved
@@ -4,13 +4,8 @@
 
 package object avltree {
   type Level = Int
-<<<<<<< HEAD
-  type WTKey = Array[Byte]
-  type WTValue = Array[Byte]
-=======
   type AVLKey = Array[Byte]
   type AVLValue = Array[Byte]
->>>>>>> 6390777c
   type Label = CryptographicHash#Digest
   val MaxKeySize = 512
   val PositiveInfinity: (Array[Byte], Array[Byte]) = (Array.fill(MaxKeySize)(-1: Byte), Array())

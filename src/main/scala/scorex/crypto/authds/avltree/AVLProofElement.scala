--- conflicted
+++ resolved
@@ -5,10 +5,6 @@
 
 sealed trait AVLProofElement extends TwoPartyProofElement
 
-<<<<<<< HEAD
-
-=======
->>>>>>> 6390777c
 // TODO: change Level to Balance and make this better
 case class AVLProofBalance(e: Level) extends AVLProofElement {
   override val bytes: Array[Byte] = Array(e match {

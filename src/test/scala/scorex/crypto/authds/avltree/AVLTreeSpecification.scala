package scorex.crypto.authds.avltree

import com.google.common.primitives.Longs
import org.scalatest.prop.GeneratorDrivenPropertyChecks
import org.scalatest.{Matchers, PropSpec}

import scorex.crypto.authds.TwoPartyTests


class AVLTreeSpecification extends PropSpec with GeneratorDrivenPropertyChecks with Matchers with TwoPartyTests {


  def validKey(key: AVLKey): Boolean = key.length > 1 && key.length < MaxKeySize

  property("AVLTree performance") {
    val avl = new AVLTree()
    val elements = genElements(1000, 0)
    val (avlInsertTime, avlVerifyTime, avlProofSize) = profileTree(avl, elements, avl.rootHash())
  }


  property("AVLTree stream") {
    val wt = new AVLTree()
    var digest = wt.rootHash()
    forAll { (key: Array[Byte], value: Array[Byte]) =>
      whenever(validKey(key) && value.nonEmpty) {
        digest shouldEqual wt.rootHash()
        val proof = wt.modify(key, append(value))
        digest = proof.verify(digest, append(value)).get
      }
    }
  }
  
  property("AVLTree insert one") {
    forAll { (key: Array[Byte], value: Array[Byte], wrongValue: Array[Byte]) =>
      whenever(validKey(key) && value.nonEmpty) {
        val wt = new AVLTree()
        val digest = wt.rootHash()
        val proof = wt.modify(key, rewrite(value))
        proof.verify(digest, rewrite(value)).get shouldEqual wt.rootHash()
      }
    }
  }

  property("AVLTree insert") {
    val wt = new AVLTree()
    forAll { (key: Array[Byte], value: Array[Byte], wrongValue: Array[Byte]) =>
      whenever(validKey(key) && value.nonEmpty) {
        val digest = wt.rootHash()
        val proof = wt.modify(key, rewrite(value))
        proof.verify(digest, rewrite(value)).get shouldEqual wt.rootHash()
      }
    }
  }

  property("AVLTree update") {
    val wt = new AVLTree()
    forAll { (key: Array[Byte], value: Array[Byte], value2: Array[Byte]) =>
      whenever(validKey(key) && !(value sameElements value2)) {
        val digest1 = wt.rootHash()
        val proof = wt.modify(key, append(value))
        proof.verify(digest1, append(value)).get shouldEqual wt.rootHash()

        val digest2 = wt.rootHash()
        val updateProof = wt.modify(key, append(value2))
        updateProof.verify(digest2, append(value2)).get shouldEqual wt.rootHash()
      }
    }
  }
<<<<<<< HEAD
  
  def rewrite(value: WTValue): UpdateFunction = { oldOpt: Option[WTValue] => value }

  def append(value: WTValue): UpdateFunction = { oldOpt: Option[WTValue] => oldOpt.map(_ ++ value).getOrElse(value) }
=======

  def rewrite(value: AVLValue): UpdateFunction = { oldOpt: Option[AVLValue] => value }
>>>>>>> 6390777c

  def transactionUpdate(amount: Long): Option[AVLValue] => AVLValue = (old: Option[AVLValue]) =>
    Longs.toByteArray(old.map(v => Longs.fromByteArray(v) + amount).getOrElse(amount))

}<|MERGE_RESOLUTION|>--- conflicted
+++ resolved
@@ -67,15 +67,8 @@
       }
     }
   }
-<<<<<<< HEAD
-  
-  def rewrite(value: WTValue): UpdateFunction = { oldOpt: Option[WTValue] => value }
-
-  def append(value: WTValue): UpdateFunction = { oldOpt: Option[WTValue] => oldOpt.map(_ ++ value).getOrElse(value) }
-=======
 
   def rewrite(value: AVLValue): UpdateFunction = { oldOpt: Option[AVLValue] => value }
->>>>>>> 6390777c
 
   def transactionUpdate(amount: Long): Option[AVLValue] => AVLValue = (old: Option[AVLValue]) =>
     Longs.toByteArray(old.map(v => Longs.fromByteArray(v) + amount).getOrElse(amount))

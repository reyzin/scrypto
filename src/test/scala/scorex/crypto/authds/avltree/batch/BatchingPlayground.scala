--- conflicted
+++ resolved
@@ -17,7 +17,7 @@
 
   //smallDeleteTest
 
-//  lookupTest()
+  lookupTest()
   //batchingSelfTest
 
   //deleteProofSizeTest
@@ -90,21 +90,16 @@
     p.performOneModification(i2)
     p.generateProof()
 
-    val lookups = Seq(Lookup(key1), Lookup(key2), Lookup(key3))
-
-    val pr = p.performLookups(lookups:_*).get
-
-<<<<<<< HEAD
+    val l1 = Lookup(key1)
+    val l2 = Lookup(key2)
+    val l3 = Lookup(key3)
+
+    val pr = p.performLookups(l1, l2, l3).get
+
     val vr = new BatchAVLVerifier(p.digest, pr, keyLength = kl, valueLength = vl)
     assert(vr.performOneLookup(l1).get.isDefined)
     assert(vr.performOneLookup(l2).get.isDefined)
     assert(vr.performOneLookup(l3).get.isEmpty)
-=======
-    val vr = new BatchAVLVerifier(p.digest, pr)
-    assert(vr.performOneLookup(lookups.head).get.isDefined)
-    assert(vr.performOneLookup(lookups(1)).get.isDefined)
-    assert(vr.performOneLookup(lookups(2)).get.isEmpty)
->>>>>>> 1630d5a3
 
     val i4 = Insert(key4, v1)
     val i5 = Insert(key5, v2)
@@ -113,17 +108,15 @@
     p.performOneModification(i5)
     p.generateProof()
 
-    val lookups2 = lookups ++ Seq(Lookup(key4), Lookup(key5), Lookup(key6), Lookup(key7))
-
-<<<<<<< HEAD
+    val l4 = Lookup(key4)
+    val l5 = Lookup(key5)
+    val l6 = Lookup(key6)
+    val l7 = Lookup(key7)
+
     val pr2 = p.performLookups(l1, l2, l3, l4, l5, l6).get
     val vr2 = new BatchAVLVerifier(p.digest, pr2, keyLength = kl, valueLength = vl)
-=======
-    val pr2 = p.performLookups(lookups2:_*).get
-    val vr2 = new BatchAVLVerifier(p.digest, pr2)
->>>>>>> 1630d5a3
-
-    val pl2 = vr2.performLookups(lookups2).get
+
+    val pl2 = vr2.performLookups(Seq(l1, l2, l3, l4, l5, l6)).get
     println(pl2)
   }
 

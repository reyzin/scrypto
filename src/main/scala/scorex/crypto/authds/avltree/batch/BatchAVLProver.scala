--- conflicted
+++ resolved
@@ -290,16 +290,9 @@
     }
     topNode = modifyHelper(topNode, foundAbove = false)._1
   }
-<<<<<<< HEAD
-  
-  def generateProof : Seq[Byte]	 = {
-    val packagedTree = new scala.collection.mutable.ArrayBuffer[Byte]
-=======
-
 
   def generateProof: Seq[Byte] = {
     val packagedTree = new mutable.ArrayBuffer[Byte]
->>>>>>> ab15318d
 
     /* TODO Possible optimizations:
      * - Don't put in the key if it's in the modification stream somewhere 
@@ -356,14 +349,9 @@
     packagedTree
   }
 
-<<<<<<< HEAD
-// TODO: add a simple non-modifying non-proof-generating lookup -- a prover may simple need to know a value associated with a key, just to check a balance, for example. It should be relatively easy to take the code above and simple remove everything extra, to get a very short piece of code
-}
-=======
   /* TODO: add a simple non-modifying non-proof-generating lookup
    * -- a prover may simple need to know a value associated with a key, just to check a balance, for example.
    * It should be relatively easy to take the code above and simple remove everything extra,
    * to get a very short piece of code
    */
-}
->>>>>>> ab15318d
+}